--- conflicted
+++ resolved
@@ -2,33 +2,18 @@
 
 func FullBinaryLadderSteps(target uint32) (r []uint32) {
 	r = make([]uint32, 0)
-<<<<<<< HEAD
-	var i uint32 = 0
-	for i < target {
-		r = append( /*@ perm(1/2), @*/ r, i)
+	var i uint32 = 1
+	for i-1 < target {
+		r = append( /*@ perm(1/2), @*/ r, i-1)
 		i = i << 1
 	}
 	// i is now the smallest power of two larger than or equal to target
 	x_in := r[len(r)-1]
 	x_out := i
-	r = append( /*@ perm(1/2), @*/ r, i) // this will be the first proof of non-inclusion
+	r = append( /*@ perm(1/2), @*/ r, i-1) // this will be the first proof of non-inclusion
 	for i > 1 {
 		i := x_in + ((x_out - x_in) / 2)
-		r = append( /*@ perm(1/2), @*/ r, i)
-=======
-	var i uint32 = 1
-	for i - 1 < target {
-		r = append(r, i - 1)
-		i = i << 1
-	}
-	// i is now the smallest power of two minus one larger than or equal to target
-	x_in := r[len(r) - 1]
-	x_out := i
-	r = append(r, i - 1) // this will be the first proof of non-inclusion
-	for i > 1 {
-		i := x_in + ((x_out - x_in) / 2)
-		r = append(r, i - 1)
->>>>>>> b0e0d4a9
+		r = append( /*@ perm(1/2), @*/ r, i-1)
 		if i <= target {
 			x_in = i
 		} else {
