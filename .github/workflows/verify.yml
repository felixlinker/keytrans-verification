# This Source Code Form is subject to the terms of the Mozilla Public
# License, v. 2.0. If a copy of the MPL was not distributed with this
# file, You can obtain one at http://mozilla.org/MPL/2.0/.
#
# Copyright (c) 2011-2025 ETH Zurich.

name: verify

on:
  push: # run this workflow on every push
  pull_request: # run this workflow on every pull_request

jobs:
  verify-packages:
    runs-on: ubuntu-latest
    container:
      image: gobraverifier/gobra-base:v6_z3_4.8.7
    env:
      GOBRA_REF: 8facab51220570ff88f72e71e794bcb336208e47
<<<<<<< HEAD
=======
      PKG_NAME: github.com/felixlinker/keytrans-verification
      VERIFY_FILES: pkg/prefixtree/prefixtree.go
>>>>>>> 1cb224a9

    steps:
      - name: Checkout repository
        uses: actions/checkout@v4

      - name: Create stats dir
        run: |
          mkdir .gobra

      - name: Clone Gobra
        run: |
          git clone https://github.com/viperproject/gobra

      - name: Build Gobra
        working-directory: gobra/
        run: |
          git checkout "$GOBRA_REF"
          git submodule update --init --recursive
          sbt compile
          sbt assembly

      - name: Verify files
        run: |
          java -jar -Xss128m gobra/target/scala-2.13/gobra.jar \
<<<<<<< HEAD
            --recursive \
            --hyperMode extended
=======
            --module "$PKG_NAME" \
            --hyperMode extended \
            -i "$VERIFY_FILES"
>>>>>>> 1cb224a9

      - name: Upload Gobra statistics
        if: ${{ always() }}
        uses: actions/upload-artifact@v4
        with:
          name: stats.json
          path: .gobra/stats.json
          if-no-files-found: error<|MERGE_RESOLUTION|>--- conflicted
+++ resolved
@@ -17,11 +17,8 @@
       image: gobraverifier/gobra-base:v6_z3_4.8.7
     env:
       GOBRA_REF: 8facab51220570ff88f72e71e794bcb336208e47
-<<<<<<< HEAD
-=======
       PKG_NAME: github.com/felixlinker/keytrans-verification
-      VERIFY_FILES: pkg/prefixtree/prefixtree.go
->>>>>>> 1cb224a9
+      EXCLUDE_PKGS: "main"
 
     steps:
       - name: Checkout repository
@@ -46,14 +43,10 @@
       - name: Verify files
         run: |
           java -jar -Xss128m gobra/target/scala-2.13/gobra.jar \
-<<<<<<< HEAD
-            --recursive \
-            --hyperMode extended
-=======
             --module "$PKG_NAME" \
             --hyperMode extended \
-            -i "$VERIFY_FILES"
->>>>>>> 1cb224a9
+            --recursive \
+            --excludePackages "$EXCLUDE_PKGS"
 
       - name: Upload Gobra statistics
         if: ${{ always() }}
